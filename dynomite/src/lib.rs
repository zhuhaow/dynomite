--- conflicted
+++ resolved
@@ -663,14 +663,10 @@
 #[cfg(feature = "uuid")]
 impl Attribute for Uuid {
     fn into_attr(self) -> AttributeValue {
-<<<<<<< HEAD
         AttributeValue {
             s: Some(self.as_hyphenated().to_string()),
             ..AttributeValue::default()
         }
-=======
-        AttributeValue::S(self.to_hyphenated().to_string())
->>>>>>> 9ece1e99
     }
     fn from_attr(value: AttributeValue) -> Result<Self, AttributeError> {
         value
