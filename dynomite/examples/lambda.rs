--- conflicted
+++ resolved
@@ -1,15 +1,6 @@
-<<<<<<< HEAD
-use dynomite::{
-    dynamodb::{DynamoDb, DynamoDbClient},
-    retry::Policy,
-    Retries,
-};
+use dynomite::dynamodb::Client as DynamoDbClient;
 use lambda_http::service_fn;
 use lambda_runtime::LambdaEvent;
-=======
-use dynomite::dynamodb::Client as DynamoDbClient;
-use lambda_http::handler;
->>>>>>> 9ece1e99
 
 type Error = Box<dyn std::error::Error + Send + Sync + 'static>;
 
